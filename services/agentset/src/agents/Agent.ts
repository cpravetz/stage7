import { v4 as uuidv4 } from 'uuid';
import axios from 'axios';
import express from 'express';
import { AgentStatus } from '../utils/agentStatus';
import { getServiceUrls } from '../utils/postOfficeInterface';
import { WorkProduct } from '../utils/WorkProduct';
import { MapSerializer, BaseEntity } from '@cktmcs/shared';
import { AgentPersistenceManager } from '../utils/AgentPersistenceManager';
import { PluginInput, PluginOutput, PluginParameterType } from '@cktmcs/shared';
import { ActionVerbTask } from '@cktmcs/shared';
import { AgentStatistics } from '@cktmcs/shared';
import { Message, MessageType } from '@cktmcs/shared';
import { analyzeError } from '@cktmcs/errorhandler';
import { Step, StepStatus } from './Step'; // Import the new Step class


const api = axios.create({
    headers: {
      'Content-Type': 'application/json',
      'Access-Control-Allow-Origin': '*',
    },
  });

export interface AgentConfig {
    actionVerb: string;
    inputs? : Map<string, PluginInput>;
    missionId: string;
    dependencies?: string[];
    postOfficeUrl: string;
    agentSetUrl: string;
    id: string;
    missionContext: string;
}

export class Agent extends BaseEntity {
    private missionContext: string = '';
    private agentSetUrl: string;
    private agentPersistenceManager: AgentPersistenceManager;
    inputs: Map<string, PluginInput> | undefined;
    status: AgentStatus;
    steps: Step[] = [];
    dependencies: string[];
    output: any;
    missionId: string;
    capabilitiesManagerUrl: string = '';
    brainUrl: string = '';
    trafficManagerUrl: string = '';
    librarianUrl: string = '';
    workProducts: Map<string, WorkProduct> = new Map();
    conversation: Array<{ role: string, content: string }> = [];


    private currentQuestionResolve: ((value: string) => void) | null = null;
    private currentQuestionReject: ((reason?: any) => void) | null = null;

    constructor(config: AgentConfig) {
        super(config.id, 'Agent', `agentset`, process.env.PORT || '9000');
        console.log(`Agent ${config.id} created. missionId=${config.missionId}. Inputs: ${JSON.stringify(config.inputs)}` );
        this.agentPersistenceManager = new AgentPersistenceManager();
        this.inputs = config.inputs instanceof Map ? 
        new Map(config.inputs) : 
        new Map(Object.entries(config.inputs||{}));
        this.missionId = config.missionId;
        this.agentSetUrl = config.agentSetUrl;
        this.status = AgentStatus.INITIALIZING;
        this.dependencies = config.dependencies || [];
        if (config.missionContext) {
            this.missionContext = config.missionContext;
        }

        // Create initial step using the new Step class
        const initialStep = new Step({
            actionVerb: config.actionVerb,
            stepNo: 1,
            inputs: this.inputs,
            description: 'Initial mission step',
            status: StepStatus.PENDING
        });
        this.steps.push(initialStep);

        this.initializeAgent().then(() => {
            this.runUntilDone();
        }).catch(error => {
            this.status = AgentStatus.ERROR;
        });
    }

    private async runUntilDone() {
        while (this.status !== AgentStatus.COMPLETED && 
               this.status !== AgentStatus.ERROR && 
               this.status !== AgentStatus.ABORTED) {
            await this.runAgent();
        }
        return this.status;
    }

    private async initializeAgent() {
        try {
            const { capabilitiesManagerUrl, brainUrl, trafficManagerUrl, librarianUrl } = await getServiceUrls();
            this.capabilitiesManagerUrl = capabilitiesManagerUrl;
            this.brainUrl = brainUrl;
            this.trafficManagerUrl = trafficManagerUrl;
            this.librarianUrl = librarianUrl;
            this.status = AgentStatus.RUNNING;

            if (this.missionContext && this.steps[0]?.actionVerb === 'ACCOMPLISH') {
                await this.prepareOpeningInstruction();
            }
            return true;
        } catch (error) { analyzeError(error as Error);
            console.error('Error initializing agent:', error instanceof Error ? error.message : error);
            this.status = AgentStatus.ERROR;
            return false;
        }
    }

    private async prepareOpeningInstruction() {
        const availablePlugins : Array<String >= await this.getAvailablePlugins();
        const openingInstruction = `
Mission Context: ${this.missionContext}

Available Plugins:
${availablePlugins.map(plugin => `- ${plugin}`).join('\n')}

Please consider this context and the available plugins when planning and executing the mission. Provide detailed and well-structured responses, and use the most appropriate plugins for each task.
        `;

        this.addToConversation('system', openingInstruction);
    }

    private async getAvailablePlugins() {
        try {
            const response = await axios.get(`http://${this.capabilitiesManagerUrl}/availablePlugins`);
            return response.data;
        } catch (error) { analyzeError(error as Error);
            console.error('Error fetching available plugins:', error instanceof Error ? error.message : error);
            return [];
        }
    }
   
    private async runAgent() {
        try {
            if (this.status === AgentStatus.ABORTED || this.status === AgentStatus.COMPLETED) {
                return;
            }
            this.say(`Agent is starting ...`);
            
            while (this.status === AgentStatus.RUNNING && 
                   this.steps.some(step => step.status === StepStatus.PENDING || step.status === StepStatus.RUNNING)) {
                
                for (const step of this.steps.filter(s => s.status === StepStatus.PENDING)) {
                    if (this.status === AgentStatus.RUNNING && step.areDependenciesSatisfied(this.steps)) {
                        step.populateInputsFromDependencies(this.steps);
                        const result = await step.execute(
                            this.executeActionWithCapabilitiesManager.bind(this),
                            this.useBrainForReasoning.bind(this),
                            this.createSubAgent.bind(this),
                            this.handleAskStep.bind(this)
                        );
                        
                        if (result[0]?.resultType === PluginParameterType.PLAN) {
                            const plan = result[0].result as ActionVerbTask[];
                            this.addStepsFromPlan(plan);
                        }
    
                        await this.saveWorkProduct(step.id, result, step.isEndpoint(this.steps));
                    }
                }
                
                await this.checkAndResumeBlockedAgents();
            }
            
            if (this.status === AgentStatus.RUNNING) {
                this.output = this.steps[this.steps.length - 1].result;
                this.status = AgentStatus.COMPLETED;
                this.say(`Agent has completed its work.`);
                this.say(`Result ${JSON.stringify(this.output)}`);
            }
            
            this.notifyTrafficManager();
        } catch (error) {
            console.error('Error running agent:', error instanceof Error ? error.message : error);
            this.status = AgentStatus.ERROR;
            this.notifyTrafficManager();
        }
    }

    private addStepsFromPlan(plan: ActionVerbTask[]) {
        const newSteps = Step.createFromPlan(plan, this.steps.length + 1);
        this.steps.push(...newSteps);
    }

    async getOutput(): Promise<any> {
        if (this.status !== AgentStatus.COMPLETED) {
            return {
                agentId: this.id,
                status: this.status,
                message: "Agent has not completed execution yet."
            };
        }
    
        // Find the last completed step
        const lastCompletedStep = [...this.steps]
            .reverse()
            .find(step => step.status === 'completed');
    
        if (!lastCompletedStep) {
            return {
                agentId: this.id,
                status: this.status,
                message: "No completed steps found."
            };
        }
    
        const finalWorkProduct = this.workProducts.get(lastCompletedStep.id);
    
        if (!finalWorkProduct) {
            return {
                agentId: this.id,
                status: this.status,
                message: "Final work product not found.",
                lastCompletedStepId: lastCompletedStep.id
            };
        }
    
        return {
            agentId: this.id,
            status: this.status,
            finalOutput: finalWorkProduct.data,
            lastCompletedStepId: lastCompletedStep.id
        };
    }

    private async checkAndResumeBlockedAgents() {
        try {
            await api.post(`http://${this.trafficManagerUrl}/checkBlockedAgents`, { completedAgentId: this.id });
        } catch (error) { analyzeError(error as Error);
            console.error('Error checking blocked agents:', error instanceof Error ? error.message : error);
        }
    }

    public async handleMessage(message: any): Promise<void> {
        console.log(`Agent ${this.id} received message:`, message);
        // Handle base entity messages (handles ANSWER)
        await super.handleBaseMessage(message);
        // Add message handling as new types are defined
        switch (message.type) {
            case MessageType.USER_MESSAGE:
                await this.addToConversation('user', message.content.message);
                break;
            default:
                break;
        }
    }

    private addToConversation(role: string, content: string) {
        this.conversation.push({ role, content });
    }

    private async handleAskStep(inputs: Map<string, PluginInput>): Promise<PluginOutput[]> {
        const input = inputs.get('question');
        if (!input) {
            this.logAndSay('Question is required for ASK plugin');
            return [{
                success: false,
                name: 'error',
                resultType: PluginParameterType.ERROR,
                resultDescription: 'Error',
                result: null,
                error: 'Question is required for ASK plugin'
            }]
        }
        const question = input.args.question || input.inputValue;
        const choices = input.args.choices;
        const timeout = input.args.timeout || 300000; // Default timeout of 5 minutes if not specified
    
        try {
            const response = await Promise.race([
                this.askUser(question, choices),
                new Promise((_, reject) => setTimeout(() => reject(new Error('Question timeout')), timeout))
            ]);
    
            return [{
                success: true,
                name: 'answer',
                resultType: PluginParameterType.STRING,
                resultDescription: 'User response',
                result: response
            }];
        } catch (error) { analyzeError(error as Error);
            if (error instanceof Error && error.message === 'Question timeout') {
                console.error(`Question timed out after ${timeout}ms: ${question}`);
                return [{
                    success: false,
                    name: 'error',
                    resultType: PluginParameterType.ERROR,
                    resultDescription: 'Question to user timed out',
                    result: null,
                    error: 'Question timed out'
                }];
            }
            return [{
                success: false,
                name: 'error',
                resultType: PluginParameterType.ERROR,
                result: null,
                resultDescription: 'Error',
                error: error instanceof Error ? error.message : 'Unknown error occurred'
            }];
        }
    }
    private async askUser(question: string, choices?: string[]): Promise<string> {
        return new Promise((resolve, reject) => {
            this.currentQuestionResolve = resolve;
            this.currentQuestionReject = reject;
            this.ask(question, choices);
        });
    }

    override onAnswer(answer: express.Request): void {
        if (answer.body.questionGuid && this.questions.includes(answer.body.questionGuid)) {
            this.questions = this.questions.filter(q => q !== answer.body.questionGuid);
          }
        if (this.currentQuestionResolve) {
            this.currentQuestionResolve(answer.body.answer);
            this.currentQuestionResolve = null;
            this.currentQuestionReject = null;
        }
    }
    
    async loadDependencyWorkProducts(dependencies: string[]): Promise<void> {
        for (const depId of dependencies) {
            const depWorkProducts = await this.agentPersistenceManager.loadAllWorkProducts(depId);
            for (const wp of depWorkProducts) {
                this.workProducts.set(`${depId}_${wp.stepId}`, wp);
            }
        }
        return Promise.resolve();
    }

    async loadWorkProduct(stepId: string): Promise<WorkProduct | null> {
        const workProduct = await this.agentPersistenceManager.loadWorkProduct(this.id, stepId);
        if (workProduct) {
            this.workProducts.set(stepId, workProduct);
        }
        return workProduct;
    }    

    private async sendMessage(message: Message): Promise<void> {
        try {
          return await axios.post(`http://${this.postOfficeUrl}/message`, message);
        } catch (error) { analyzeError(error as Error);
          console.error('Error sending message:', error instanceof Error ? error.message : error);
          return Promise.reject(error);
        }
      }

      private async saveWorkProduct(stepId: string, data: PluginOutput[], isFinal: boolean): Promise<void> {
        const workProductId = stepId;
        const workProduct = new WorkProduct(this.id, stepId, data);
        try {
            // Save to Librarian
            await this.agentPersistenceManager.saveWorkProduct(workProduct);
    
            // Determine if this is a mission output
            const isMissionOutput = this.steps.length === 1 || (isFinal && !(await this.hasDependentAgents()));
    
            // Send message to client
            const message: Message = {
                type: MessageType.WORK_PRODUCT_UPDATE,
                sender: this.id,
                recipient: 'user',
                content: {
                    id: workProductId,
                    type: isFinal ? 'Final' : 'Interim',
                    scope: isMissionOutput ? 'MissionOutput' : (isFinal ? 'AgentOutput' : 'AgentStep'),
                    name: data[0]? data[0].resultDescription :  'Step Output',
                    agentId: this.id,
                    stepId: stepId,
                    missionId: this.missionId,
                    mimeType: data[0]?.mimeType || 'text/plain'
                }
            };
            await this.sendMessage(message);
        } catch (error) { analyzeError(error as Error);
            console.error('Error saving work product:', error instanceof Error ? error.message : error);
        }
    }

    private async createSubAgent(inputs: Map<string, PluginInput>): Promise<PluginOutput[]> {
        try {
            const subAgentGoal = inputs.get('subAgentGoal');
            const newInputs = new Map(inputs);
            
            if (subAgentGoal) {
                newInputs.delete('subAgentGoal');
                newInputs.set('goal', subAgentGoal);
            }
    
            const subAgentId = uuidv4();
            const subAgentConfig = {
                agentId: subAgentId,
                actionVerb: 'ACCOMPLISH',
                inputs: MapSerializer.transformForSerialization(newInputs),
                missionId: this.missionId,
                dependencies: [this.id, ...(this.dependencies || [])],
                missionContext: this.missionContext
            };
    
            const response = await axios.post(`http://${this.agentSetUrl}/addAgent`, subAgentConfig);
    
            if (response.status >= 300) {
                console.error('Failed to create sub-agent:', response.data.error || 'Unknown error');
                return [{
                    success: false,
                    name: 'error',
                    resultType: PluginParameterType.ERROR,
                    resultDescription:'Error',
                    result: null,
                    error: `Failed to create sub-agent: ${response.data.error || 'Unknown error'}`
                }];
            }
    
            return [{
                success: true,
                name: 'subAgent',
                resultType: PluginParameterType.OBJECT,
                resultDescription: 'Sub-agent created',
                result: {
                    subAgentId: subAgentId,
                    status: 'created'
                }
            }];
        } catch (error) { analyzeError(error as Error);
            console.error('Error creating sub-agent:', error instanceof Error ? error.message : error);
            return [{
                success: false,
                name: 'error',
                resultType: PluginParameterType.ERROR,
                resultDescription:'Error',
                result: null,
                error: error instanceof Error ? error.message : 'Unknown error occurred while creating sub-agent'
            }];
        }
    }

    private async useBrainForReasoning(inputs: Map<string, PluginInput>): Promise<PluginOutput[]> {
        const prompt = inputs.get('prompt')?.inputValue as string;
        if (!prompt) {
            return [{
                success: false,
                name: 'error',
                resultType: PluginParameterType.ERROR,
                resultDescription: 'Error',
                result: null,
                error: 'Prompt is required for THINK plugin'
            }];
        }
    
        const optimization = (inputs.get('optimization')?.inputValue as string) || 'accuracy';
        const ConversationType = (inputs.get('ConversationType')?.inputValue as string) || 'text/text';
    
        const validOptimizations = ['cost', 'accuracy', 'creativity', 'speed', 'continuity'];
        const validConversationTypes = ['text/text', 'text/image', 'text/audio', 'text/video', 'text/code'];
    
        if (!validOptimizations.includes(optimization)) {
            return [{
                success: false,
                name: 'error',
                resultType: PluginParameterType.ERROR,
                resultDescription: 'Error',
                result: null,
                error: `Invalid optimization: ${optimization}. Must be one of ${validOptimizations.join(', ')}`
            }];
        }
    
        if (!validConversationTypes.includes(ConversationType)) {
            return [{
                success: false,
                name: 'error',
                resultType: PluginParameterType.ERROR,
                resultDescription: 'Error',
                result: null,
                error: `Invalid ConversationType: ${ConversationType}. Must be one of ${validConversationTypes.join(', ')}`
            }];
        }
    
        const reasoningInput = {
            exchanges: [{ role: 'user', content: prompt }],
            optimization: optimization,
            ConversationType: ConversationType
        };
    
        try {
            const response = await api.post(`http://${this.brainUrl}/chat`, reasoningInput);
            const brainResponse = response.data.response;
            const mimeType = response.data.mimeType || 'text/plain';
    
            let resultType: PluginParameterType;
            switch (ConversationType) {
                case 'text/image':
                    resultType = PluginParameterType.OBJECT; // Assuming image data is returned as an object
                    break;
                case 'text/audio':
                case 'text/video':
                    resultType = PluginParameterType.OBJECT; // Assuming audio/video data is returned as an object
                    break;
                case 'text/code':
                    resultType = PluginParameterType.STRING;
                    break;
                default:
                    resultType = PluginParameterType.STRING;
            }
    
            const result: PluginOutput = {
                success: true,
                name: 'answer',
                resultType: resultType,
                result: brainResponse,
                resultDescription: `Brain reasoning output (${ConversationType})`,
                mimeType: mimeType
            };
    
            return [result];
        } catch (error) {
            console.error('Error using Brain for reasoning:', error instanceof Error ? error.message : error);
            return [{
                success: false,
                name: 'error',
                resultType: PluginParameterType.ERROR,
                resultDescription: 'Error',
                result: null,
                error: error instanceof Error ? error.message : 'Unknown error occurred'
            }];
        }
    }

    private async executeActionWithCapabilitiesManager(step: Step): Promise<PluginOutput[]> {
        this.logAndSay(`Agent: Executing action ${step.actionVerb} with CapabilitiesManager`);
        try {
            if (step.actionVerb === 'ASK') {
                return this.handleAskStep(step.inputs);
            }
<<<<<<< HEAD

            const payload = MapSerializer.transformForSerialization(step);
=======
            console.log('Executing step: ', step);
            const payload = step;//MapSerializer.transformForSerialization({ step });
>>>>>>> 339f96c9
            const response = await api.post(`http://${this.capabilitiesManagerUrl}/executeAction`, payload);
            return MapSerializer.transformFromSerialization(response.data);
        } catch (error) {
            console.error('Error executing action with CapabilitiesManager:', error instanceof Error ? error.message : error);
            throw error;
        }
    }

    async saveAgentState(): Promise<void> {
        await this.agentPersistenceManager.saveAgent({
            ...this,
            conversation: this.conversation
        });
    }

    async loadAgentState(): Promise<void> {
        const state = await this.agentPersistenceManager.loadAgent(this.id);
        if (state) {
            // Restore all properties
            this.status = state.status;
            this.output = state.output;
            this.inputs = state.inputs;
            this.missionId = state.missionId;
            this.steps = state.steps;
            this.dependencies = state.dependencies;
            this.capabilitiesManagerUrl = state.capabilitiesManagerUrl;
            this.brainUrl = state.brainUrl;
            this.trafficManagerUrl = state.trafficManagerUrl;
            this.librarianUrl = state.librarianUrl;
            this.questions = state.questions;
            this.conversation = state.conversation || [];
            this.workProducts = new Map(JSON.parse(state.workProducts));
        }
        console.log('Agent state loaded successfully.');
    }

    async pause() {
        console.log(`Pausing agent ${this.id}`);
        this.status = AgentStatus.PAUSED;
        await this.notifyTrafficManager();
        await this.saveAgentState();
    }

    async abort() {
        this.status = AgentStatus.ABORTED;
        await this.notifyTrafficManager();
        await this.saveAgentState();
    }

    async resume() {
        if (this.status === AgentStatus.PAUSED || this.status === AgentStatus.INITIALIZING) {
            this.status = AgentStatus.RUNNING;
            await this.notifyTrafficManager();
            this.runAgent();
        }
    }

    getMissionId(): string {
        return this.missionId;
    }

    getStatus(): string {
        return this.status;
    }

    async getStatistics(): Promise<AgentStatistics> {
        // Add debug logging to see each step's dependencies
        this.steps.forEach(step => {
            console.log(`Step ${step.stepNo} (${step.actionVerb}) dependencies:`, 
                step.dependencies
            );
        });

        const totalDeps = this.steps.reduce((sum, step) => sum + step.dependencies.length, 0);
        console.log(`Total dependencies across all steps: ${totalDeps}`);

        const stepStats = this.steps.map(step => ({
            id: step.id,
            verb: step.actionVerb,
            status: step.status,
            dependencies: step.dependencies.map(dep => dep.sourceStepId), // Extract only sourceStepIds
            stepNo: step.stepNo
        }));
    
        const statistics: AgentStatistics = {
            id: this.id,
            status: this.status,
            taskCount: this.steps.length,
            currentTaskNo: this.steps.length,
            currentTaskVerb: this.steps[this.steps.length - 1]?.actionVerb || 'Unknown',
            steps: stepStats,
            color: this.getAgentColor()
        };
        console.log(`Agent ${this.id} statistics:`, statistics);
        return statistics;
    }

    private getAgentColor(): string {
        // Generate a consistent color based on agent ID
        let hash = 0;
        for (let i = 0; i < this.id.length; i++) {
            hash = this.id.charCodeAt(i) + ((hash << 5) - hash);
        }
        const hue = hash % 360;
        return `hsl(${hue}, 70%, 50%)`;
    }
    
    private async notifyTrafficManager(): Promise<void> {
        try {
            const message: Message = {
                type: MessageType.AGENT_UPDATE,
                sender: this.id,
                recipient: 'trafficmanager',
                content: {
                  status: this.status,
                }
              };
              this.sendMessage(message);
              axios.post(`http://${this.agentSetUrl}/updateFromAgent`, { agentId: this.id, status: this.status });
        } catch (error) { analyzeError(error as Error);
            console.error(`Failed to notify TrafficManager about agent ${this.id}:`, error instanceof Error ? error.message : error);
        }
    }

    private async hasDependentAgents(): Promise<boolean> {
        try {
          const response = await axios.get(`http://${this.trafficManagerUrl}/dependentAgents/${this.id}`);
          const dependentAgents = response.data;
          return dependentAgents.length > 0;
        } catch (error) { analyzeError(error as Error);
          console.error('Error checking for dependent agents:', error instanceof Error ? error.message : error);
          return false;
        }
      }
    
}<|MERGE_RESOLUTION|>--- conflicted
+++ resolved
@@ -57,6 +57,9 @@
         super(config.id, 'Agent', `agentset`, process.env.PORT || '9000');
         console.log(`Agent ${config.id} created. missionId=${config.missionId}. Inputs: ${JSON.stringify(config.inputs)}` );
         this.agentPersistenceManager = new AgentPersistenceManager();
+        this.inputs = config.inputs instanceof Map ? 
+        new Map(config.inputs) : 
+        new Map(Object.entries(config.inputs||{}));
         this.inputs = config.inputs instanceof Map ? 
         new Map(config.inputs) : 
         new Map(Object.entries(config.inputs||{}));
@@ -541,13 +544,8 @@
             if (step.actionVerb === 'ASK') {
                 return this.handleAskStep(step.inputs);
             }
-<<<<<<< HEAD
 
             const payload = MapSerializer.transformForSerialization(step);
-=======
-            console.log('Executing step: ', step);
-            const payload = step;//MapSerializer.transformForSerialization({ step });
->>>>>>> 339f96c9
             const response = await api.post(`http://${this.capabilitiesManagerUrl}/executeAction`, payload);
             return MapSerializer.transformFromSerialization(response.data);
         } catch (error) {
